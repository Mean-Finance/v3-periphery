// SPDX-License-Identifier: GPL-2.0-or-later
pragma solidity =0.7.6;
pragma abicoder v2;

import '@uniswap/v3-core/contracts/interfaces/IUniswapV3Pool.sol';
import '@uniswap/v3-core/contracts/libraries/TickMath.sol';
import '@openzeppelin/contracts/token/ERC721/IERC721Receiver.sol';
import '../libraries/TransferHelper.sol';
import '../interfaces/ISwapRouter.sol';
import '../interfaces/INonfungiblePositionManager.sol';
import '../base/LiquidityManagement.sol';

contract LiquidityExamples is IERC721Receiver, LiquidityManagement {
    address public constant DAI = 0x6B175474E89094C44Da98b954EedeAC495271d0F;
    address public constant USDC = 0xA0b86991c6218b36c1d19D4a2e9Eb0cE3606eB48;

    uint24 public constant poolFee = 3000;

    INonfungiblePositionManager public immutable nonfungiblePositionManager;

    /// @notice Represents the deposit of an NFT
    struct Deposit {
        address owner;
        uint128 liquidity;
        address token0;
        address token1;
    }

    /// @dev deposits[tokenId] => Deposit
    mapping(uint256 => Deposit) public deposits;

    constructor(
        INonfungiblePositionManager _nonfungiblePositionManager,
        address _factory,
        address _WETH9
    ) PeripheryImmutableState(_factory, _WETH9) {
        nonfungiblePositionManager = _nonfungiblePositionManager;
    }

    // Implementing `onERC721Received` so this contract can receive custody of erc721 tokens
    function onERC721Received(
        address operator,
        address ,
        uint256 tokenId,
        bytes calldata 
    ) external override returns (bytes4) {
        // get position information
<<<<<<< HEAD

        _createDeposit(operator, tokenId);
=======
        (, , address token0, address token1, , int24 tickLower, int24 tickUpper, uint128 liquidity, , , , ) =
            nonfungiblePositionManager.positions(tokenId);

        // set the owner and data for position
        deposits[tokenId] = Deposit({
            owner: msg.sender,
            liquidity: liquidity,
            token0: token0,
            token1: token1,
            tickLower: tickLower,
            tickUpper: tickUpper
        });
>>>>>>> 3eb82823

        return this.onERC721Received.selector;
    }

    function _createDeposit(address owner, uint256 tokenId) internal {
        
        (, , address token0, address token1, , , ,uint128 liquidity , , , , ) = nonfungiblePositionManager.positions(tokenId);

        // set the owner and data for position
        // operator is msg.sender
        deposits[tokenId] = Deposit({owner: owner, liquidity: liquidity, token0: token0, token1: token1});
    }

    /// @notice Calls the mint function defined in perphery, mints the same amount of each token. For this example we are providing 1000 DAI and 1000 USDC in liquidity
    /// @return tokenId The id of the newly minted ERC721
    /// @return liquidity The amount of liquidity for the position
    /// @return amount0 The amount of token0
    /// @return amount1 The amount of token1
    function mintNewPosition()
        external
        returns (
            uint256 tokenId,
            uint128 liquidity,
            uint256 amount0,
            uint256 amount1
        )
    {
        // For this example, we will provide equal amounts of liquidity in both assets.
        // Providing liquidity in both assets means liquidity will be earning fees and is considered in-range.
        uint256 amount0ToMint = 1000;
        uint256 amount1ToMint = 1000;

        // Approve the position manager
        TransferHelper.safeApprove(DAI, address(nonfungiblePositionManager), amount0ToMint);
        TransferHelper.safeApprove(USDC, address(nonfungiblePositionManager), amount1ToMint);

        INonfungiblePositionManager.MintParams memory params =
            INonfungiblePositionManager.MintParams({
                token0: DAI,
                token1: USDC,
                fee: poolFee,
                tickLower: TickMath.MIN_TICK,
                tickUpper: TickMath.MAX_TICK,
                amount0Desired: amount0ToMint,
                amount1Desired: amount1ToMint,
                amount0Min: 0,
                amount1Min: 0,
                recipient: address(this),
                deadline: block.timestamp
            });

        // Note that the pool defined by DAI/USDC and fee tier 0.3% must already be created and initialized in order to mint
        (tokenId, liquidity, amount0, amount1) = nonfungiblePositionManager.mint(params);

        // Create a deposit
        _createDeposit(msg.sender, tokenId);

        // Remove allowance and refund in both assets.
        if (amount0 < amount0ToMint) {
            TransferHelper.safeApprove(DAI, address(nonfungiblePositionManager), 0);
            uint256 refund0 = amount0ToMint - amount0;
            TransferHelper.safeTransfer(DAI, msg.sender, refund0);
        }

        if (amount1 < amount1ToMint) {
            TransferHelper.safeApprove(USDC, address(nonfungiblePositionManager), 0);
            uint256 refund1 = amount1ToMint - amount1;
            TransferHelper.safeTransfer(USDC, msg.sender, refund1);
        }
    }

    /// @notice Collects the fees associated with provided liquidity
    /// @dev The contract must hold the erc721 token before it can collect fees
    /// @param tokenId The id of the erc721 token
    /// @return amount0 The amount of fees collected in token0
    /// @return amount1 The amount of fees collected in token1
    function collectAllFees(uint256 tokenId) external returns (uint256 amount0, uint256 amount1) {
        // Caller must own the ERC721 position
        // Call to safeTransfer will trigger `onERC721Received` which must return the selector else transfer will fail
        nonfungiblePositionManager.safeTransferFrom(msg.sender, address(this), tokenId);

        // set amount0Max and amount1Max to uint256.max to collect all fees
        // alternatively can set recipient to msg.sender and avoid another transaction in `sendToOwner`
        INonfungiblePositionManager.CollectParams memory params =
            INonfungiblePositionManager.CollectParams({
                tokenId: tokenId,
                recipient: address(this),
                amount0Max: type(uint128).max,
                amount1Max: type(uint128).max
            });

        (amount0, amount1) = nonfungiblePositionManager.collect(params);

        // send collected feed back to owner
        _sendToOwner(tokenId, amount0, amount1);
    }

    /// @notice A function that decreases the current liquidity by half. An example to show how to call the `decreaseLiquidity` function defined in periphery.
    /// @param tokenId The id of the erc721 token
    /// @return amount0 The amount received back in token0
    /// @return amount1 The amount returned back in token1
    function decreaseLiquidityInHalf(uint256 tokenId) external returns (uint256 amount0, uint256 amount1) {
        // caller must be the owner of the NFT
        require(msg.sender == deposits[tokenId].owner, 'Not the owner');
        // get liquidity data for tokenId
        uint128 liquidity = deposits[tokenId].liquidity;
        uint128 halfLiquidity = liquidity / 2;

        // amount0Min and amount1Min are price slippage checks
        // if the amount received after burning is not greater than these minimums, transaction will fail
        INonfungiblePositionManager.DecreaseLiquidityParams memory params =
            INonfungiblePositionManager.DecreaseLiquidityParams({
                tokenId: tokenId,
                liquidity: halfLiquidity,
                amount0Min: 0,
                amount1Min: 0,
                deadline: block.timestamp
            });

        (amount0, amount1) = nonfungiblePositionManager.decreaseLiquidity(params);

        //send liquidity back to owner
        _sendToOwner(tokenId, amount0, amount1);
    }

    /// @notice Increases liquidity in the current range
    /// @dev Pool must be initialized already to add liquidity
    /// @param tokenId The id of the erc721 token
    /// @param amount0 The amount to add of token0
    /// @param amount1 The amount to add of token1
    function increaseLiquidityCurrentRange(
        uint256 tokenId,
        uint256 amountAdd0,
        uint256 amountAdd1
    )
        external
        returns (
            uint128 liquidity,
            uint256 amount0,
<<<<<<< HEAD
            uint256 amount1
        ) {
        
        

        INonfungiblePositionManager.IncreaseLiquidityParams memory params = INonfungiblePositionManager.IncreaseLiquidityParams({
            tokenId: tokenId,
            amount0Desired: amountAdd0,
            amount1Desired: amountAdd1,
            amount0Min: 0,
            amount1Min: 0,
            deadline: block.timestamp
        });

        (liquidity, amount0, amount1) = nonfungiblePositionManager.increaseLiquidity(params);

        
=======
            uint256 amount1,
            IUniswapV3Pool pool
        )
    {
        AddLiquidityParams memory params =
            AddLiquidityParams({
                token0: deposits[tokenId].token0,
                token1: deposits[tokenId].token1,
                fee: poolFee,
                recipient: address(this),
                tickLower: deposits[tokenId].tickLower,
                tickUpper: deposits[tokenId].tickUpper,
                amount0Desired: amountAdd0,
                amount1Desired: amountAdd1,
                amount0Min: 0,
                amount1Min: 0
            });

        (liquidity, amount0, amount1, pool) = addLiquidity(params);
>>>>>>> 3eb82823
    }

    /// @notice Transfers funds to owner of NFT
    /// @param tokenId The id of the erc721
    /// @param amount0 The amount of token0
    /// @param amount1 The amount of token1
    function _sendToOwner(
        uint256 tokenId,
        uint256 amount0,
        uint256 amount1
    ) internal {
        // get owner of contract
        address owner = deposits[tokenId].owner;

        address token0 = deposits[tokenId].token0;
        address token1 = deposits[tokenId].token1;
        // send collected fees to owner
        TransferHelper.safeTransfer(token0, owner, amount0);
        TransferHelper.safeTransfer(token1, owner, amount1);
    }

<<<<<<< HEAD
=======
    /// @notice Transfers the NFT to this contract
    /// @dev The transfer triggers `onERC721Received`
    /// @param tokenId The id of the erc721
    function despositNFT(uint256 tokenId) external {
        // must be the owner of the NFT
        require(msg.sender == deposits[tokenId].owner, 'Not the owner');
        // custody the NFT
        nonfungiblePositionManager.safeTransferFrom(msg.sender, address(this), tokenId);
    }

>>>>>>> 3eb82823
    /// @notice Transfers the NFT to the owner
    /// @param tokenId The id of the erc721
    function retrieveNFT(uint256 tokenId) external {
        // must be the owner of the NFT
        require(msg.sender == deposits[tokenId].owner, 'Not the owner');
        // transfer ownership to original owner
        nonfungiblePositionManager.safeTransferFrom(address(this), msg.sender, tokenId);
        //remove information related to tokenId
        delete deposits[tokenId];
    }
}<|MERGE_RESOLUTION|>--- conflicted
+++ resolved
@@ -45,23 +45,8 @@
         bytes calldata 
     ) external override returns (bytes4) {
         // get position information
-<<<<<<< HEAD
 
         _createDeposit(operator, tokenId);
-=======
-        (, , address token0, address token1, , int24 tickLower, int24 tickUpper, uint128 liquidity, , , , ) =
-            nonfungiblePositionManager.positions(tokenId);
-
-        // set the owner and data for position
-        deposits[tokenId] = Deposit({
-            owner: msg.sender,
-            liquidity: liquidity,
-            token0: token0,
-            token1: token1,
-            tickLower: tickLower,
-            tickUpper: tickUpper
-        });
->>>>>>> 3eb82823
 
         return this.onERC721Received.selector;
     }
@@ -201,7 +186,6 @@
         returns (
             uint128 liquidity,
             uint256 amount0,
-<<<<<<< HEAD
             uint256 amount1
         ) {
         
@@ -219,27 +203,6 @@
         (liquidity, amount0, amount1) = nonfungiblePositionManager.increaseLiquidity(params);
 
         
-=======
-            uint256 amount1,
-            IUniswapV3Pool pool
-        )
-    {
-        AddLiquidityParams memory params =
-            AddLiquidityParams({
-                token0: deposits[tokenId].token0,
-                token1: deposits[tokenId].token1,
-                fee: poolFee,
-                recipient: address(this),
-                tickLower: deposits[tokenId].tickLower,
-                tickUpper: deposits[tokenId].tickUpper,
-                amount0Desired: amountAdd0,
-                amount1Desired: amountAdd1,
-                amount0Min: 0,
-                amount1Min: 0
-            });
-
-        (liquidity, amount0, amount1, pool) = addLiquidity(params);
->>>>>>> 3eb82823
     }
 
     /// @notice Transfers funds to owner of NFT
@@ -261,19 +224,6 @@
         TransferHelper.safeTransfer(token1, owner, amount1);
     }
 
-<<<<<<< HEAD
-=======
-    /// @notice Transfers the NFT to this contract
-    /// @dev The transfer triggers `onERC721Received`
-    /// @param tokenId The id of the erc721
-    function despositNFT(uint256 tokenId) external {
-        // must be the owner of the NFT
-        require(msg.sender == deposits[tokenId].owner, 'Not the owner');
-        // custody the NFT
-        nonfungiblePositionManager.safeTransferFrom(msg.sender, address(this), tokenId);
-    }
-
->>>>>>> 3eb82823
     /// @notice Transfers the NFT to the owner
     /// @param tokenId The id of the erc721
     function retrieveNFT(uint256 tokenId) external {
